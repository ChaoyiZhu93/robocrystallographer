"""
This module provides a class for generating descriptions of condensed structure
data.

TODO:
    * Indicate when molecules have been simplified in the mineral description.
    * Handle distortion in connected polyhedra description.
"""

from typing import Dict, Any, Tuple, List, Union

from pymatgen.util.string import latexify as latexify_formula
from pymatgen.util.string import latexify_spacegroup
from robocrys.describe.adapter import DescriptionAdapter
from robocrys.util import (geometry_to_polyhedra, dimensionality_to_shape,
                           get_el, polyhedra_plurals, get_formatted_el)
import inflect

en = inflect.engine()


class Describer(object):

    def __init__(self,
                 describe_mineral: bool = True,
                 describe_component_makeup: bool = True,
                 describe_components: bool = True,
<<<<<<< HEAD
                 describe_symmetry_labels: bool = False,
                 describe_oxidation_states: bool = False,
=======
                 describe_symmetry_labels: bool = True,
                 describe_oxidation_states: bool = True,
>>>>>>> 981a99a7
                 describe_bond_lengths: bool = True,
                 bond_length_decimal_places: int = 2,
                 distorted_tol: float = 0.6,
                 only_describe_cation_polyhedra_connectivity: bool = True,
                 only_describe_bonds_once: bool = True,
                 latexify: bool = False,
                 return_parts: bool = False):
        """A class to convert condensed structure data into text descriptions.

        Args:
            describe_mineral: Whether to describe the crystal mineral data.
            describe_component_makeup: Whether to describe the component makeup
                of the structure.
            describe_components: Whether to describe the component's sites.
            describe_symmetry_labels: Whether to include the symmetry labels
                when describing atomic sites.
            describe_oxidation_states: Whether to include oxidation states
                in the description.
            describe_bond_lengths: Whether to describe bond lengths.
            bond_length_decimal_places: Number of decimal places to round
                bond lengths.
            distorted_tol: The value under which the site geometry will be
                classified as distorted.
            only_describe_cation_polyhedra_connectivity: Whether to only
                describe cation polyhedra instead of both cation and anion
                polyhedra.
            only_describe_bonds_once: Whether only describe bond lengths once.
                For example, don't describe the bond lengths from Pb to I and
                also from I to Pb.
            latexify: Whether to latexify the description.
            return_parts: Whether to return the individual parts of the
                description as a :obj:`dict`, or the whole description as a
                :obj:`str`.
        """
        self.distorted_tol = distorted_tol
        self.describe_mineral = describe_mineral
        self.describe_component_makeup = describe_component_makeup
        self.describe_components = describe_components
        self.describe_symmetry_labels = describe_symmetry_labels
        self.describe_oxidation_state = describe_oxidation_states
        self.describe_bond_lengths = describe_bond_lengths
        self.bond_length_decimal_places = bond_length_decimal_places
        self.cation_polyhedra_only = \
            only_describe_cation_polyhedra_connectivity
        self.only_describe_bonds_once = only_describe_bonds_once
        self.latexify = latexify
        self.return_parts = return_parts

        self._da: DescriptionAdapter = None
        self._seen_bonds: set = None

    def describe(self, condensed_structure: Dict[str, Any]
                 ) -> Union[str, Dict[str, str]]:
        """Convert a condensed structure into a text description.

        Args:
            condensed_structure: The condensed structure data, formatted as
                produced by :meth:`StructureCondenser.condense_structure`.

        Returns:
            A description of the structure. If :attr:`Describer.return_parts`
            is ``False``, the description will be returned as a :obj:`str`. If
            it is equal to ``True``, the description will be returned as a
            :obj:`dict` with the keys 'mineral', 'component_makeup' and
            'components', each containing the relevant part of the description.
        """
        self._da = DescriptionAdapter(condensed_structure)
        self._seen_bonds = set()

        description = {}

        if self.describe_mineral:
            description['mineral'] = self._get_mineral_description()

        if self.describe_component_makeup:
            description['component_makeup'] = (
                self._get_component_makeup_summary())

        if self.describe_components:
            description['components'] = self._get_all_component_descriptions()

        if not self.return_parts:
            return " ".join(description[part] for part in
                            ['mineral', 'component_makeup', 'components'])
        else:
            return description

    def _get_mineral_description(self) -> str:
        """Gets the mineral name and space group description.

        If the structure is a perfect match for a known prototype (e.g.
        the distance parameter is -1, the mineral name is the prototype name.
        If a structure is not a perfect match but similar to a known mineral,
        "-like" will be added to the mineral name. If the structure is a good
        match to a mineral but contains a different number of element types than
        the mineral prototype, "-derived" will be added to the mineral name.

        Returns:
            The description of the mineral name.
        """
        spg_symbol = self._da.spg_symbol
        formula = self._da.formula
        if self.latexify:
            spg_symbol = latexify_spacegroup(self._da.spg_symbol)
            formula = latexify_formula(formula)

        if self._da.mineral['type']:
            if not self._da.mineral['n_species_type_match']:
                suffix = "-derived"
            elif self._da.mineral['distance'] >= 0:
                suffix = "-like"
            else:
                suffix = ""

            mineral_name = "{}{}".format(self._da.mineral['type'], suffix)
            desc = "{} is {} structured and".format(formula, mineral_name)

        else:
            desc = "{}".format(formula)

        desc += " crystallizes in the {} {} space group.".format(
            self._da.crystal_system, spg_symbol)
        return desc

    def _get_component_makeup_summary(self) -> str:
        """Gets a summary of the makeup of components in a structure.

        Returns:
            A description of the number of components and their dimensionalities
            and orientations.
        """
        desc = "The structure is {}-dimensional".format(
            en.number_to_words(self._da.dimensionality))

        if len(self._da.components) == 1:
            desc += "."

        else:
            desc += " and consists of "

            component_makeup_summaries = []
            for component_group in self._da.get_component_groups():
                s_count = en.number_to_words(component_group.count)
                dimensionality = component_group.dimensionality

                if component_group.molecule_name:
                    shape = en.plural("molecule", s_count)
                    formula = component_group.molecule_name
                else:
                    shape = en.plural(dimensionality_to_shape[dimensionality],
                                      s_count)
                    formula = component_group.formula

                if self.latexify:
                    formula = latexify_formula(formula)

                comp_desc = "{} {} {}".format(s_count, formula, shape)

                if component_group.dimensionality in [1, 2]:
                    orientations = list(set(c.orientation for c in
                                            component_group.components))
                    s_direction = en.plural("direction", len(orientations))
                    comp_desc += " oriented in the {} {}".format(
                        en.join(orientations), s_direction)

                component_makeup_summaries.append(comp_desc)

            desc += en.join(component_makeup_summaries) + "."
        return desc

    def _get_all_component_descriptions(self) -> str:
        """Gets the descriptions of all components in the structure.

        Returns:
            A description of all components in the structure.
        """
        if len(self._da.components) == 1:
            return self._get_component_description(
                self._da.get_component_groups()[0].components[0].index)

        else:
            component_groups = self._da.get_component_groups()

            component_descriptions = []
            for group in component_groups:
                for component in group.components:

                    if group.molecule_name:
                        # don't describe known molecules
                        continue

                    formula = group.formula
                    group_count = group.count
                    component_count = component.count
                    shape = dimensionality_to_shape[group.dimensionality]

                    if self.latexify:
                        formula = latexify_formula(formula)

                    if group_count == component_count:
                        s_filler = "the" if group_count == 1 else "each"
                    else:
                        s_filler = "{} of the".format(
                            en.number_to_words(component_count))
                        shape = en.plural(shape)

                    desc = "In {} {} {}, ".format(s_filler, formula, shape)
                    desc += self._get_component_description(component.index)

                    component_descriptions.append(desc)

            return " ".join(component_descriptions)

    def _get_component_description(self, component_index: int) -> str:
        """Gets the descriptions of all sites in a component.

        Args:
            component_index: The index of the component

        Returns:
            The description for all sites in the structure.
        """
        desc = []
        first_group = True
        for site_group in self._da.get_component_site_groups(component_index):

            if len(site_group.sites) == 1:
                desc.append(self._get_site_description(site_group.sites[0]))

            else:
                element = get_formatted_el(
                    site_group.element, "",
                    use_oxi_state=self.describe_oxidation_state,
                    use_sym_label=False,
                    latexify=self.latexify)

                s_there = "there" if first_group else "There"
                s_count = en.number_to_words(len(site_group.sites))

                desc.append("{} are {} inequivalent {} sites.".format(
                    s_there, s_count, element))

                for i, site in enumerate(site_group.sites):
                    s_ordinal = en.number_to_words(en.ordinal(i + 1))
                    desc.append("In the {} {} site,".format(
                        s_ordinal, element))
                    desc.append(self._get_site_description(site))

            first_group = False
        return " ".join(desc)

    def _get_site_description(self, site_index: int) -> str:
        """Gets a description of the geometry and bonding of a site.

        If the site likeness (order parameter) is less than ``distorted_tol``,
        "distorted" will be added to the geometry description.

        Args:
            site_index: An inequivalent site index.

        Returns:
            A description of the geometry and bonding of a site.
        """
        site = self._da.sites[site_index]

        if (site['poly_formula'] and
                (self.cation_polyhedra_only or '+' in site['element'])):
            desc = self._get_poly_site_description(site_index)
        else:
            element = get_formatted_el(
                site['element'], self._da.sym_labels[site_index],
                use_oxi_state=self.describe_oxidation_state,
                use_sym_label=self.describe_symmetry_labels,
                latexify=self.latexify)

            if site['geometry']['likeness'] < self.distorted_tol:
                s_geometry = "distorted "
            else:
                s_geometry = ""
            s_geometry += site['geometry']['type']

            desc = "{} is bonded in {} geometry to ".format(
                element, en.a(s_geometry))
            desc += self._get_nearest_neighbor_description(site_index)

        bond_length_desc = self._get_nearest_neighbor_bond_length_descriptions(
            site_index)
        if bond_length_desc:
            desc += ". " + bond_length_desc
        else:
            desc += "."

        return desc

    def _get_poly_site_description(self, site_index: int):
        """Gets a description of a connected polyhedral site.

        If the site likeness (order parameter) is less than ``distorted_tol``,
        "distorted" will be added to the geometry description.

        Args:
            site_index: An inequivalent site index.

        Returns:
            A description the a polyhedral site, including connectivity.
        """
        site = self._da.sites[site_index]
        nnn_details = self._da.get_next_nearest_neighbor_details(
            site_index, group=not self.describe_symmetry_labels)

        from_element = get_formatted_el(
            site['element'], self._da.sym_labels[site_index],
            use_oxi_state=self.describe_oxidation_state,
            use_sym_label=self.describe_symmetry_labels,
            latexify=self.latexify)

        from_poly_formula = site['poly_formula']
        if self.latexify:
            from_poly_formula = latexify_formula(from_poly_formula)
        s_from_poly_formula = get_el(site['element']) + from_poly_formula

        if site['geometry']['likeness'] < self.distorted_tol:
            s_distorted = "distorted "
        else:
            s_distorted = ""
        s_polyhedra = geometry_to_polyhedra[site['geometry']['type']]
        s_polyhedra = polyhedra_plurals[s_polyhedra]

        nn_desc = self._get_nearest_neighbor_description(site_index)
        desc = "{} is bonded to {} to form ".format(from_element, nn_desc)

        # handle the case we were are connected to the same type of polyhedra
        if (nnn_details[0].element == site['element'] and
            len(set([(nnn_site.element, nnn_site.poly_formula) for nnn_site in
                     nnn_details]))) == 1:
            connectivities = list(set([nnn_site.connectivity
                                  for nnn_site in nnn_details]))
            s_mixture = "a mixture of " if len(connectivities) != 1 else ""
            s_connectivities = en.join(connectivities)

            desc += "{}{}{}-sharing {} {}".format(
                s_mixture, s_distorted, s_connectivities, s_from_poly_formula,
                s_polyhedra)
            return desc

        # otherwise loop through nnn connectivities and describe individually
        desc += "{}{} {} that share ".format(s_distorted, s_from_poly_formula,
                                             s_polyhedra)
        nnn_descriptions = []
        for nnn_site in nnn_details:
            to_element = get_formatted_el(
                nnn_site.element, nnn_site.sym_label,
                use_oxi_state=False,
                use_sym_label=self.describe_symmetry_labels)

            to_poly_formula = nnn_site.poly_formula
            if self.latexify:
                to_poly_formula = latexify_formula(to_poly_formula)
            to_poly_formula = to_element + to_poly_formula
            to_shape = geometry_to_polyhedra[nnn_site.geometry]

            if len(nnn_site.sites) == 1 and nnn_site.count != 1:
                s_equivalent = " equivalent "
            else:
                s_equivalent = " "

            if nnn_site.count == 1:
                s_an = " {}".format(en.an(nnn_site.connectivity))
            else:
                s_an = ""
                to_shape = polyhedra_plurals[to_shape]

            nnn_descriptions.append("{}{} with {}{}{} {}".format(
                s_an, en.plural(nnn_site.connectivity, nnn_site.count),
                en.number_to_words(nnn_site.count), s_equivalent,
                to_poly_formula, to_shape))

        return desc + en.join(nnn_descriptions)

    def _get_nearest_neighbor_description(self, site_index: int) -> str:
        """Gets a description of a sites nearest neighbors.

        Note: This function is intended to be run directly after
        :meth:`get_site_description`, as the output will not form a complete
        sentence on its own.

        Args:
            site_index: An inequivalent site index.

        Returns:
            A description of the nearest neighbors.
        """
        nn_details = self._da.get_nearest_neighbor_details(
            site_index, group=not self.describe_symmetry_labels)

        last_count = 0
        nn_descriptions = []
        for nn_site in nn_details:
            element = get_formatted_el(
                nn_site.element, nn_site.sym_label,
                use_oxi_state=self.describe_oxidation_state,
                use_sym_label=self.describe_symmetry_labels,
                latexify=self.latexify)

            if len(nn_site.sites) == 1 and nn_site.count != 1:
                s_equivalent = " equivalent "
            else:
                s_equivalent = " "

            nn_descriptions.append("{}{}{}".format(
                en.number_to_words(nn_site.count), s_equivalent, element))
            last_count = nn_site.count

        s_atoms = "atom" if last_count == 1 else "atoms"
        return "{} {}".format(en.join(nn_descriptions), s_atoms)

    def _get_nearest_neighbor_bond_length_descriptions(self, site_index: int
                                                       ) -> str:
        """Gets the descriptions of the bond lengths for nearest neighbor sites.

        Args:
            site_index: An inequivalent site index.

        Returns:
            A description of the nearest neighbor bond lengths.
        """
        if not self.describe_bond_lengths:
            return ""

        nn_details = self._da.get_nearest_neighbor_details(
            site_index, group=not self.describe_symmetry_labels)

        bond_descriptions = []
        for nn_site in nn_details:
            bond_descriptions.append(self._get_bond_length_description(
                site_index, nn_site.sites))

        # filter empty bond length description strings
        return " ".join(filter(lambda x: x, bond_descriptions))

    def _get_bond_length_description(self, from_site: int,
                                     to_sites: List[int]) -> str:
        """Gets a description of the bond lengths between two sets of sites.

        Args:
            from_site: An inequivalent site index.
            to_sites: A :obj:`list` of site indices. The site indices should
                all be for the same element.

        Returns:
            A description of the bond lengths or an empty string if
            :attr:`Describer.only_describe_bonds_once` is ``True`` and all
            all bond lengths have already been described.
        """
        # get a list of tuples of (from_site, to_site) for all to_sites

        if self.only_describe_bonds_once:
            to_sites = self._filter_seen_bonds(from_site, to_sites)

            if not to_sites:
                return ""

        from_element = get_formatted_el(
            self._da.elements[from_site],
            self._da.sym_labels[from_site],
            use_oxi_state=False,
            use_sym_label=self.describe_symmetry_labels)
        to_element = get_formatted_el(
            self._da.elements[to_sites[0]],
            self._da.get_sym_label(to_sites),
            use_oxi_state=False,
            use_sym_label=self.describe_symmetry_labels)

        dists = self._da.get_distance_details(from_site, to_sites)

        # if only one bond length
        if len(dists) == 1:
            return "The {}–{} bond length is {}.".format(
                from_element, to_element, self._distance_to_string(dists[0]))

        discrete_bond_lengths = self._rounded_bond_lengths(dists)

        # if multiple bond lengths but they are all the same
        if len(set(discrete_bond_lengths)) == 1:
            s_intro = "Both" if len(discrete_bond_lengths) == 2 else "All"
            return "{} {}–{} bond lengths are {}.".format(
                s_intro, from_element, to_element,
                self._distance_to_string(dists[0]))

        # if two sets of bond lengths
        if len(set(discrete_bond_lengths)) == 2:
            small = min(discrete_bond_lengths)
            s_small_count = en.number_to_words(discrete_bond_lengths.count(
                small))
            big = max(discrete_bond_lengths)
            s_big_count = en.number_to_words(discrete_bond_lengths.count(big))

            # length will only be singular when there is 1 small and 1 big len
            s_length = en.plural('length', int((small + big) / 2))

            return ("There {} {} shorter ({}) and {} "
                    "longer ({}) {}–{} bond {}.").format(
                en.plural_verb('is', s_small_count), s_small_count,
                self._distance_to_string(small), s_big_count,
                self._distance_to_string(big), from_element, to_element,
                s_length)

        # otherwise just detail the spread of bond lengths
        return ("There are a spread of {}–{} bond distances ranging from "
                "{}.").format(
            from_element, to_element,
            self._distance_range_to_string(min(discrete_bond_lengths),
                                           max(discrete_bond_lengths)))

    def _filter_seen_bonds(self, from_site: int, to_sites: List[int]
                           ) -> List[int]:
        """Filter the list of to_sites to only include unseen bonds.

        Args:
            from_site: An inequivalent site index.
            to_sites: A :obj:`list` of site indices. The site indices should
                all be for the same element.

        Returns:
            The list of unseen bonds.
        """
        bonds = [(f, t) for f, t in zip([from_site] * len(to_sites), to_sites)]

        # use frozen set as it is invariant to the order of the sites
        not_seen = [x for x in bonds if frozenset(x) not in self._seen_bonds]

        # only describe the bonds between unseen site pairs
        not_seen_to_sites = []
        for from_site, to_site in not_seen:
            not_seen_to_sites.append(to_site)
            self._seen_bonds.add(frozenset((from_site, to_site)))

        return not_seen_to_sites

    def _rounded_bond_lengths(self, data) -> Tuple[float]:
        """Function to round bond lengths to a number of decimal places."""
        return tuple(float("{:.{}f}".format(x, self.bond_length_decimal_places))
                     for x in data)

    def _distance_to_string(self, distance) -> str:
        """Utility function to round a distance and add an Angstrom symbol."""
        return "{:.{}f} Å".format(distance, self.bond_length_decimal_places)

    def _distance_range_to_string(self, dist_a, dist_b) -> str:
        """Utility function to format a range of distances."""
        return "{:.{}f}–{:.{}f} Å".format(
            dist_a, self.bond_length_decimal_places,
            dist_b, self.bond_length_decimal_places)<|MERGE_RESOLUTION|>--- conflicted
+++ resolved
@@ -25,13 +25,8 @@
                  describe_mineral: bool = True,
                  describe_component_makeup: bool = True,
                  describe_components: bool = True,
-<<<<<<< HEAD
-                 describe_symmetry_labels: bool = False,
-                 describe_oxidation_states: bool = False,
-=======
                  describe_symmetry_labels: bool = True,
                  describe_oxidation_states: bool = True,
->>>>>>> 981a99a7
                  describe_bond_lengths: bool = True,
                  bond_length_decimal_places: int = 2,
                  distorted_tol: float = 0.6,
